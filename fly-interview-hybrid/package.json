--- conflicted
+++ resolved
@@ -6,19 +6,15 @@
   "scripts": {
     "start": "node index.js",
     "dev": "nodemon index.js",
-<<<<<<< HEAD
     "sim": "SIMULATION_MODE=true node index.js",
     "dev:sim": "SIMULATION_MODE=true nodemon index.js",
     "simulate": "node simulation-server.js",
     "simulate:dev": "nodemon simulation-server.js",
     "combined-server": "node combined-server.js",
-    "test": "echo \"Error: no test specified\" && exit 1"
-=======
     "test": "jest"
   },
   "engines": {
     "node": ">=18.0.0"
->>>>>>> 857555d1
   },
   "keywords": [
     "webrtc",
@@ -36,14 +32,10 @@
     "express": "^4.18.2",
     "express-prom-bundle": "^6.6.0",
     "helmet": "^7.1.0",
-<<<<<<< HEAD
     "node-fetch": "^2.6.9",
-=======
-    "node-fetch": "^3.3.2",
     "pino": "^8.16.0",
     "pino-http": "^8.5.1",
     "prom-client": "^15.0.0",
->>>>>>> 857555d1
     "uuid": "^9.0.1",
     "ws": "^8.14.2"
   },
